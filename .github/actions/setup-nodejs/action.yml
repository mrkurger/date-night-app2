name: 'Setup Node.js and Install Dependencies'
<<<<<<< HEAD
description: 'Sets up Node.js and installs dependencies with robust error handling for lockfile mismatches and monorepo support.'

inputs:
  node-version:
    description: 'Node.js version to use'
    required: false
    default: '22.x'
  cache-strategy:
    description: 'Caching strategy to use (npm, yarn, pnpm)'
    required: false
    default: 'npm'
  safe-install:
    description: 'Use npm install instead of npm ci for safer dependency resolution'
    required: false
    default: 'false'
  update-lockfile:
    description: 'Update the lockfile if dependencies are mismatched'
    required: false
    default: 'false'
  check-missing:
    description: 'Check for and attempt to install missing dependencies'
    required: false
    default: 'false'
  working-directory:
    description: 'Directory to run npm commands in'
    required: false
    default: '.'

outputs:
  lockfile-valid:
    description: 'Whether the lockfile is valid JSON'
    value: ${{ env.LOCKFILE_VALID }}

runs:
  using: 'composite'
  steps:
    - name: Ensure jq is installed
      shell: bash
      run: |
        if ! command -v jq >/dev/null 2>&1; then
          echo "jq is required but not installed!"
          exit 1
        fi

    - name: Set up Node.js
      uses: actions/setup-node@v4
      with:
        node-version: ${{ inputs.node-version }}
        cache: ${{ inputs.cache-strategy }}

    - name: Move to project directory
      shell: bash
      run: cd "${{ inputs.working-directory }}"
      working-directory: ${{ inputs.working-directory }}

    - name: Check npm and node version
      shell: bash
      working-directory: ${{ inputs.working-directory }}
      run: |
        echo "Using npm version: $(npm --version)"
        echo "Using node version: $(node --version)"

=======
description: 'Sets up Node.js and installs dependencies with robust error handling for lockfile mismatches.'

# Composite run steps for this action
runs:
  using: 'composite'
  steps:
    # Step 1: Set up Node.js using the specified version and caching strategy
    - name: Set up Node.js
      uses: actions/setup-node@v4
      with:
        node-version: ${{ inputs.node-version || '22.x' }}
        cache: ${{ inputs.cache-strategy || 'npm' }}
      # End Node.js setup

    # Step 2: Output the versions of Node and npm for debugging
    - name: Check npm version
      run: |
        echo "Using npm version: $(npm --version)"
        echo "Using node version: $(node --version)"
      shell: bash

    # Step 3: Validate the presence and correctness of package.json and package-lock.json
>>>>>>> 29020139
    - name: Verify package.json and lockfile
      working-directory: ${{ inputs.working-directory }}
      shell: bash
      run: |
        # Check if package.json exists
        if [ -f package.json ]; then
          echo "Found package.json"
<<<<<<< HEAD
          if [ -f package-lock.json ]; then
            echo "Found package-lock.json"
=======
          # Check if package-lock.json exists
          if [ -f package-lock.json ]; then
            echo "Found package-lock.json"
            # Validate that package-lock.json is correct JSON using jq
>>>>>>> 29020139
            if ! jq empty package-lock.json 2>/dev/null; then
              echo "Warning: package-lock.json is not valid JSON. Will use npm install instead of npm ci."
              echo "LOCKFILE_VALID=false" >> $GITHUB_ENV
            else
              echo "Lockfile is valid JSON"
              echo "LOCKFILE_VALID=true" >> $GITHUB_ENV
            fi
          else
            echo "No package-lock.json found. Will use npm install."
            echo "LOCKFILE_VALID=false" >> $GITHUB_ENV
          fi
        else
          echo "Error: package.json not found!"
          exit 1
        fi
<<<<<<< HEAD

=======
      shell: bash

    # Step 4: Fallback-safe dependency installation (uses npm install)
>>>>>>> 29020139
    - name: Install dependencies (safe mode)
      if: ${{ inputs.safe-install == 'true' || env.LOCKFILE_VALID != 'true' }}
      working-directory: ${{ inputs.working-directory }}
      shell: bash
      run: |
<<<<<<< HEAD
        echo "Using npm install for safe dependency resolution..."
=======
        echo "Using npm install for safer dependency resolution..."
        # Use --no-audit for faster installs when possible
>>>>>>> 29020139
        if [ "${{ inputs.update-lockfile }}" = "true" ]; then
          npm install --no-audit --package-lock-only || npm install --package-lock-only
        else
          npm install --no-audit || npm install
        fi
<<<<<<< HEAD

=======
      shell: bash

    # Step 5: Strict dependency installation (uses npm ci, falls back to npm install)
>>>>>>> 29020139
    - name: Install dependencies (strict mode)
      if: ${{ inputs.safe-install != 'true' && env.LOCKFILE_VALID == 'true' }}
      working-directory: ${{ inputs.working-directory }}
      shell: bash
      run: |
        echo "Using npm ci for clean installation..."
<<<<<<< HEAD
        npm ci || {
          echo "npm ci failed, falling back to npm install..."
          npm install
=======
        # Try npm ci first for a clean slate; fallback to npm install if it fails
        npm ci || {
          echo "npm ci failed, falling back to npm install..."
          npm install
          # Optionally update the lockfile if requested
>>>>>>> 29020139
          if [ "${{ inputs.update-lockfile }}" = "true" ]; then
            npm install
          fi
        }
<<<<<<< HEAD

=======
      shell: bash

    # Step 6: Check for missing dependencies, and attempt to install them if needed
>>>>>>> 29020139
    - name: Check for missing dependencies
      if: ${{ inputs.check-missing == 'true' }}
      working-directory: ${{ inputs.working-directory }}
      shell: bash
      run: |
        echo "Checking for missing dependencies..."
<<<<<<< HEAD
        DEPS=$(jq -r '.dependencies, .devDependencies | to_entries[] | .key' package.json 2>/dev/null)
=======

        # Extract all dependencies and devDependencies from package.json using jq
        DEPS=$(jq -r '.dependencies, .devDependencies | to_entries[] | .key' package.json 2>/dev/null || echo "")

        if [ -z "$DEPS" ]; then
          echo "Error: Unable to extract dependencies from package.json."
          exit 1
        fi

>>>>>>> 29020139
        MISSING=""
        for DEP in $DEPS; do
          # Check if dependency is installed at the top level (depth=0)
          if ! npm list $DEP --depth=0 --silent 2>/dev/null; then
            MISSING="$MISSING $DEP"
          fi
        done
<<<<<<< HEAD
=======

>>>>>>> 29020139
        if [ -n "$MISSING" ]; then
          echo "Warning: The following dependencies might be missing:$MISSING"
          for DEP in $MISSING; do
            if npm install $DEP; then
              echo "Successfully installed $DEP."
            else
              echo "Failed to install $DEP."
            fi
          done
        else
          echo "All dependencies appear to be installed."
<<<<<<< HEAD
        fi
=======
        fi
      shell: bash

# Action inputs with detailed descriptions and defaults.
inputs:
  node-version:
    description: 'Node.js version to use'
    required: false
    default: '22.x'
    # TODO! Add input validation in a wrapper script for allowed Node.js versions (e.g., using regex or explicit checks)
  cache-strategy:
    description: 'Caching strategy to use (npm, yarn, pnpm)'
    required: false
    default: 'npm'
    # TODO! Add input validation for allowed cache strategies
  safe-install:
    description: 'Use npm install instead of npm ci for safer dependency resolution'
    required: false
    default: 'false'
    # TODO! Add boolean validation if needed
  update-lockfile:
    description: 'Update the lockfile if dependencies are mismatched'
    required: false
    default: 'false'
    # TODO! Add boolean validation if needed
  check-missing:
    description: 'Check for and attempt to install missing dependencies'
    required: false
    default: 'false'
    # TODO! Add boolean validation if needed
>>>>>>> 29020139
<|MERGE_RESOLUTION|>--- conflicted
+++ resolved
@@ -1,68 +1,4 @@
 name: 'Setup Node.js and Install Dependencies'
-<<<<<<< HEAD
-description: 'Sets up Node.js and installs dependencies with robust error handling for lockfile mismatches and monorepo support.'
-
-inputs:
-  node-version:
-    description: 'Node.js version to use'
-    required: false
-    default: '22.x'
-  cache-strategy:
-    description: 'Caching strategy to use (npm, yarn, pnpm)'
-    required: false
-    default: 'npm'
-  safe-install:
-    description: 'Use npm install instead of npm ci for safer dependency resolution'
-    required: false
-    default: 'false'
-  update-lockfile:
-    description: 'Update the lockfile if dependencies are mismatched'
-    required: false
-    default: 'false'
-  check-missing:
-    description: 'Check for and attempt to install missing dependencies'
-    required: false
-    default: 'false'
-  working-directory:
-    description: 'Directory to run npm commands in'
-    required: false
-    default: '.'
-
-outputs:
-  lockfile-valid:
-    description: 'Whether the lockfile is valid JSON'
-    value: ${{ env.LOCKFILE_VALID }}
-
-runs:
-  using: 'composite'
-  steps:
-    - name: Ensure jq is installed
-      shell: bash
-      run: |
-        if ! command -v jq >/dev/null 2>&1; then
-          echo "jq is required but not installed!"
-          exit 1
-        fi
-
-    - name: Set up Node.js
-      uses: actions/setup-node@v4
-      with:
-        node-version: ${{ inputs.node-version }}
-        cache: ${{ inputs.cache-strategy }}
-
-    - name: Move to project directory
-      shell: bash
-      run: cd "${{ inputs.working-directory }}"
-      working-directory: ${{ inputs.working-directory }}
-
-    - name: Check npm and node version
-      shell: bash
-      working-directory: ${{ inputs.working-directory }}
-      run: |
-        echo "Using npm version: $(npm --version)"
-        echo "Using node version: $(node --version)"
-
-=======
 description: 'Sets up Node.js and installs dependencies with robust error handling for lockfile mismatches.'
 
 # Composite run steps for this action
@@ -85,23 +21,15 @@
       shell: bash
 
     # Step 3: Validate the presence and correctness of package.json and package-lock.json
->>>>>>> 29020139
     - name: Verify package.json and lockfile
-      working-directory: ${{ inputs.working-directory }}
-      shell: bash
       run: |
         # Check if package.json exists
         if [ -f package.json ]; then
           echo "Found package.json"
-<<<<<<< HEAD
-          if [ -f package-lock.json ]; then
-            echo "Found package-lock.json"
-=======
           # Check if package-lock.json exists
           if [ -f package-lock.json ]; then
             echo "Found package-lock.json"
             # Validate that package-lock.json is correct JSON using jq
->>>>>>> 29020139
             if ! jq empty package-lock.json 2>/dev/null; then
               echo "Warning: package-lock.json is not valid JSON. Will use npm install instead of npm ci."
               echo "LOCKFILE_VALID=false" >> $GITHUB_ENV
@@ -117,73 +45,45 @@
           echo "Error: package.json not found!"
           exit 1
         fi
-<<<<<<< HEAD
-
-=======
       shell: bash
 
     # Step 4: Fallback-safe dependency installation (uses npm install)
->>>>>>> 29020139
     - name: Install dependencies (safe mode)
       if: ${{ inputs.safe-install == 'true' || env.LOCKFILE_VALID != 'true' }}
-      working-directory: ${{ inputs.working-directory }}
-      shell: bash
       run: |
-<<<<<<< HEAD
-        echo "Using npm install for safe dependency resolution..."
-=======
         echo "Using npm install for safer dependency resolution..."
         # Use --no-audit for faster installs when possible
->>>>>>> 29020139
         if [ "${{ inputs.update-lockfile }}" = "true" ]; then
+          echo "Installing dependencies and updating lockfile..."
           npm install --no-audit --package-lock-only || npm install --package-lock-only
         else
+          echo "Installing dependencies..."
           npm install --no-audit || npm install
         fi
-<<<<<<< HEAD
-
-=======
       shell: bash
 
     # Step 5: Strict dependency installation (uses npm ci, falls back to npm install)
->>>>>>> 29020139
     - name: Install dependencies (strict mode)
       if: ${{ inputs.safe-install != 'true' && env.LOCKFILE_VALID == 'true' }}
-      working-directory: ${{ inputs.working-directory }}
-      shell: bash
       run: |
         echo "Using npm ci for clean installation..."
-<<<<<<< HEAD
-        npm ci || {
-          echo "npm ci failed, falling back to npm install..."
-          npm install
-=======
         # Try npm ci first for a clean slate; fallback to npm install if it fails
         npm ci || {
           echo "npm ci failed, falling back to npm install..."
           npm install
           # Optionally update the lockfile if requested
->>>>>>> 29020139
           if [ "${{ inputs.update-lockfile }}" = "true" ]; then
+            echo "Updating lockfile..."
             npm install
           fi
         }
-<<<<<<< HEAD
-
-=======
       shell: bash
 
     # Step 6: Check for missing dependencies, and attempt to install them if needed
->>>>>>> 29020139
     - name: Check for missing dependencies
       if: ${{ inputs.check-missing == 'true' }}
-      working-directory: ${{ inputs.working-directory }}
-      shell: bash
       run: |
         echo "Checking for missing dependencies..."
-<<<<<<< HEAD
-        DEPS=$(jq -r '.dependencies, .devDependencies | to_entries[] | .key' package.json 2>/dev/null)
-=======
 
         # Extract all dependencies and devDependencies from package.json using jq
         DEPS=$(jq -r '.dependencies, .devDependencies | to_entries[] | .key' package.json 2>/dev/null || echo "")
@@ -193,7 +93,6 @@
           exit 1
         fi
 
->>>>>>> 29020139
         MISSING=""
         for DEP in $DEPS; do
           # Check if dependency is installed at the top level (depth=0)
@@ -201,12 +100,10 @@
             MISSING="$MISSING $DEP"
           fi
         done
-<<<<<<< HEAD
-=======
 
->>>>>>> 29020139
         if [ -n "$MISSING" ]; then
           echo "Warning: The following dependencies might be missing:$MISSING"
+          echo "Attempting to install missing dependencies..."
           for DEP in $MISSING; do
             if npm install $DEP; then
               echo "Successfully installed $DEP."
@@ -216,9 +113,6 @@
           done
         else
           echo "All dependencies appear to be installed."
-<<<<<<< HEAD
-        fi
-=======
         fi
       shell: bash
 
@@ -248,5 +142,4 @@
     description: 'Check for and attempt to install missing dependencies'
     required: false
     default: 'false'
-    # TODO! Add boolean validation if needed
->>>>>>> 29020139
+    # TODO! Add boolean validation if needed