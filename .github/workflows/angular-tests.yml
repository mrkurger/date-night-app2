--- conflicted
+++ resolved
@@ -2,7 +2,7 @@
 
 on:
   push:
-    branches: [main, develop, Nebular-UI-Refactor]
+    branches: [main, develop, Nebular-UI-Refactor, Nebular-UI-Refactor]
     paths:
       - 'client-angular/**'  # Trigger workflow for changes in Angular client
       - '.github/workflows/angular-tests.yml'  # Trigger workflow changes
@@ -22,51 +22,24 @@
   test:
     runs-on: ubuntu-latest
     env:
-<<<<<<< HEAD
-      CI: true
-    timeout-minutes: 20
-
-    strategy:
-      matrix:
-        node-version: [20.x, 18.x] # Stable Node.js versions
-=======
       CI: true  # Ensure CI environment variables are set
     timeout-minutes: 20  # Prevent runaway jobs
 
     strategy:
       matrix:
         node-version: [20.x, 18.x]  # Use stable LTS Node.js versions
->>>>>>> e74c64bc
 
     steps:
       # Step 1: Checkout the repository
       - uses: actions/checkout@v4
 
-<<<<<<< HEAD
-      # Step 2: Setup Node.js
-=======
       # Step 2: Setup Node.js using the official setup action
->>>>>>> e74c64bc
       - name: Setup Node.js
         uses: actions/setup-node@v3
         with:
           node-version: ${{ matrix.node-version }}
 
       # Step 3: Install dependencies
-<<<<<<< HEAD
-      - name: Install Dependencies
-        run: |
-          cd ./client-angular
-          npm ci # Clean install dependencies
-          # Install Angular CLI globally if needed
-          npm install -g @angular/cli
-
-      # Step 4: Run Unit Tests
-      # Ensure ChromeHeadless is installed for tests
-      - name: Install Chrome Browser
-        run: sudo apt-get install -y google-chrome-stable
-
-=======
       # Using `npm ci` ensures a clean install matching the lockfile
       - name: Install Dependencies
         run: |
@@ -78,7 +51,6 @@
       - name: Install Chrome Browser
         run: sudo apt-get install -y google-chrome-stable
 
->>>>>>> e74c64bc
       - name: Run Unit Tests
         working-directory: ./client-angular
         run: npm test -- --watch=false --browsers=ChromeHeadless --no-progress
@@ -104,59 +76,23 @@
   e2e:
     runs-on: ubuntu-latest
     env:
-<<<<<<< HEAD
-      CI: true
-    timeout-minutes: 30
-
-    strategy:
-      matrix:
-        node-version: [20.x, 18.x]
-=======
       CI: true  # Ensure CI environment variables are set
     timeout-minutes: 30  # Prevent runaway jobs
 
     strategy:
       matrix:
         node-version: [20.x, 18.x]  # Use stable LTS Node.js versions
->>>>>>> e74c64bc
 
     steps:
       # Step 1: Checkout the repository
       - uses: actions/checkout@v4
 
-<<<<<<< HEAD
-      # Step 2: Setup Node.js
-=======
       # Step 2: Setup Node.js using the official setup action
->>>>>>> e74c64bc
       - name: Setup Node.js
         uses: actions/setup-node@v3
         with:
           node-version: ${{ matrix.node-version }}
 
-<<<<<<< HEAD
-      # Step 3: Install dependencies
-      - name: Install Dependencies
-        run: |
-          cd ./client-angular
-          npm ci # Clean install dependencies
-          # Install Angular CLI globally if needed
-          npm install -g @angular/cli
-
-      # Step 4: Start Angular App
-      # Use `npx ng serve` to start the app
-      - name: Start Angular App
-        working-directory: ./client-angular
-        run: npx ng serve --host=0.0.0.0 --port=4200 &
-        env:
-          CI: true
-
-      # Step 5: Wait for the app to be ready
-      - name: Wait for App
-        run: npx wait-on http://localhost:4200
-
-      # Step 6: Run Cypress Tests
-=======
       # Step 3: Start Angular application
       - name: Start Angular App
         run: npx ng serve --host=0.0.0.0 --port=4200
@@ -166,7 +102,6 @@
         run: npx wait-on http://localhost:4200
 
       # Step 5: Run Cypress tests
->>>>>>> e74c64bc
       - name: Run Cypress Tests
         uses: cypress-io/github-action@v6
         with:
@@ -176,22 +111,14 @@
           wait-on: 'http://localhost:4200'
           browser: chrome
 
-<<<<<<< HEAD
-      # Step 7: Prepare Cypress screenshots directory
-=======
       # Step 6: Prepare Cypress screenshots directory
->>>>>>> e74c64bc
       - name: Prepare Cypress Screenshots Directory
         if: failure()
         run: |
           mkdir -p downloaded-reports/angular/cypress-screenshots
           cp -r ./client-angular/cypress/screenshots/* downloaded-reports/angular/cypress-screenshots/ || true
 
-<<<<<<< HEAD
-      # Step 8: Upload Cypress screenshots as an artifact
-=======
       # Step 7: Upload Cypress screenshots as an artifact
->>>>>>> e74c64bc
       - name: Upload Cypress Screenshots
         uses: actions/upload-artifact@v4
         if: failure()
@@ -206,31 +133,18 @@
   lint:
     runs-on: ubuntu-latest
     env:
-<<<<<<< HEAD
-      CI: true
-    timeout-minutes: 10
-
-    strategy:
-      matrix:
-        node-version: [20.x, 18.x]
-=======
       CI: true  # Ensure CI environment variables are set
     timeout-minutes: 10  # Prevent runaway jobs
 
     strategy:
       matrix:
         node-version: [20.x, 18.x]  # Use stable LTS Node.js versions
->>>>>>> e74c64bc
 
     steps:
       # Step 1: Checkout the repository
       - uses: actions/checkout@v4
 
-<<<<<<< HEAD
-      # Step 2: Setup Node.js
-=======
       # Step 2: Setup Node.js using the official setup action
->>>>>>> e74c64bc
       - name: Setup Node.js
         uses: actions/setup-node@v3
         with:
@@ -242,11 +156,7 @@
           cd ./client-angular
           npm install eslint @angular-eslint/builder @angular-eslint/eslint-plugin @angular-eslint/eslint-plugin-template --save-dev
 
-<<<<<<< HEAD
-      # Step 4: Run ESLint
-=======
       # Step 4: Run ESLint to lint the Angular client
->>>>>>> e74c64bc
       - name: Run ESLint
         working-directory: ./client-angular
         run: npx ng lint client-angular