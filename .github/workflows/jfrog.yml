--- conflicted
+++ resolved
@@ -19,45 +19,6 @@
 
 jobs:
   build:
-<<<<<<< HEAD
-    runs-on: ubuntu-latest
-    steps:
-      - name: Checkout
-        uses: actions/checkout@v4
-
-      - name: Setup JFrog CLI
-        uses: jfrog/setup-jfrog-cli@v4
-        env:
-          JF_URL: ${{ vars.JF_URL }}
-          JF_ACCESS_TOKEN: ${{ secrets.JF_ACCESS_TOKEN }}
-
-      - name: Setup Node npm
-        uses: actions/setup-node@v4
-        with:
-          node-version: '22.x'
-          cache: 'npm'
-
-      - name: Install Dependencies
-        run: npm ci
-
-      - name: Install Client Dependencies
-        run: cd client-angular && npm ci
-
-      - name: Set CLI Config
-        run: jf npm-config --global=true --repo-resolve=ht-npm --repo-deploy=ht-npm || echo "JFrog CLI config failed - credentials may be missing"
-
-      - name: Install Deps with JFrog
-        run: jf npm install || echo "JFrog npm install failed - using regular npm install"
-
-      - name: Run tests
-        run: npm test
-
-      - name: Publish
-        run: jf npm publish || echo "JFrog publish failed - credentials may be missing"
-
-      - name: Publish Build info With JFrog CLI
-        run: |
-=======
      runs-on: ubuntu-latest
        
      steps:
@@ -91,7 +52,6 @@
          
        - name: Publish Build info With JFrog CLI
          run: |
->>>>>>> c78e3876
           # Collect environment variables for the build
           jf rt build-collect-env || echo "Failed to collect build env"
           # Collect VCS details from git and add them to the build
