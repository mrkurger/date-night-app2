# Workflow name: Appears in the Actions tab of the GitHub repository.
name: Server Tests

# Defines the triggers for the workflow.
on:
  # Trigger on push events to the 'main' or 'develop' branches.
  push:
    branches: [main, develop, Nebular-UI-Refactor]
    # Only run if files in 'server/**' or the workflow file itself change.
    paths:
      - 'server/**'
      - '.github/workflows/server-tests.yml'
  # Trigger on pull request events targeting the 'main' or 'develop' branches.
  pull_request:
    branches: [main, develop]
    # Only run if files in 'server/**' change.
    paths:
      - 'server/**'

<<<<<<< HEAD
# Defines the jobs to be run in the workflow.
=======
# Add concurrency settings to cancel in-progress runs
concurrency:
  group: ${{ github.workflow }}-${{ github.ref }}
  cancel-in-progress: true

>>>>>>> e74c64bc
jobs:
  # 'test' job: Runs server-side tests.
  test:
    # Specifies the runner environment. 'ubuntu-latest' uses the latest stable Ubuntu image.
    runs-on: ubuntu-latest
    # Sets a maximum execution time for the job.
    timeout-minutes: 15

    # Defines services to be run as part of the job. Useful for databases, etc.
    services:
      # Service name: 'mongodb'
      mongodb:
        # Docker image for the service.
        image: mongo:6
        # Maps ports from the service container to the runner.
        ports:
          - 27017:27017 # MongoDB default port

    # Defines the sequence of steps for the 'test' job.
    steps:
      # Step 1: Check out the repository code.
      # 'uses' specifies an action to run. 'actions/checkout@v4' is a standard GitHub action.
      - uses: actions/checkout@v4

      # Step 2: Setup Node.js and install dependencies.
      - name: Setup Node.js and Install Dependencies
        # 'uses' specifies a custom local action.
        uses: ./.github/actions/setup-nodejs
        # 'with' provides inputs to the action.
        with:
          node-version: '22.x' # Specifies the Node.js version to set up.
        # 'working-directory' specifies the directory where the action (.github/actions/setup-nodejs)
        # and its internal commands (like npm install) will be executed.
        # This was previously incorrectly indented under 'with'.
        working-directory: server

      # Step 3: Run the tests.
      - name: Run tests
        # 'run' executes shell commands.
        run: npm test
        # 'working-directory' specifies the directory for this 'run' command.
        working-directory: server
        # 'env' sets environment variables for this step.
        env:
          NODE_ENV: test
          MONGODB_URI: mongodb://localhost:27017/test # Connection string for the MongoDB service

  # 'lint' job: Runs linting checks on the server-side code.
  lint:
    # Specifies the runner environment.
    runs-on: ubuntu-latest
    # Sets environment variables for all steps in this job.
    env:
      CI: true # Common environment variable indicating a CI environment.
    # Sets a maximum execution time for the job.
    timeout-minutes: 10 # Add timeout to prevent runaway jobs

    # 'strategy' defines a build matrix for running the job multiple times with different configurations.
    strategy:
      matrix:
        # Defines a matrix variable 'node-version'. The job will run once for each version in the list.
        node-version: [22.x] # Currently, only one version is specified.

    # Defines the sequence of steps for the 'lint' job.
    steps:
      # Step 1: Check out the repository code.
      - uses: actions/checkout@v4

      # Step 2: Setup Node.js and install dependencies.
      - name: Setup Node.js and Install Dependencies
        # Uses the same custom local action.
        uses: ./.github/actions/setup-nodejs
        # Inputs for the action.
        with:
          # Uses the 'node-version' from the build matrix.
          node-version: ${{ matrix.node-version }}
        # 'working-directory' for the action's execution.
        # This was previously incorrectly indented under 'with'.
        working-directory: ./server

      # Step 3: Run ESLint.
      - name: Run ESLint
        # 'working-directory' for this 'run' command.
        working-directory: ./server
        # Executes the ESLint command.
        run: npx eslint .
        # Example of how to handle errors (commented out):
        # continue-on-error: true # If true, workflow continues even if this step fails.
                                 # REMOVED: Lint errors will now fail the workflow by default.<|MERGE_RESOLUTION|>--- conflicted
+++ resolved
@@ -17,15 +17,11 @@
     paths:
       - 'server/**'
 
-<<<<<<< HEAD
-# Defines the jobs to be run in the workflow.
-=======
 # Add concurrency settings to cancel in-progress runs
 concurrency:
   group: ${{ github.workflow }}-${{ github.ref }}
   cancel-in-progress: true
 
->>>>>>> e74c64bc
 jobs:
   # 'test' job: Runs server-side tests.
   test:
