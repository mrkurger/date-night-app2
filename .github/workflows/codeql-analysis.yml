--- conflicted
+++ resolved
@@ -46,9 +46,6 @@
         uses: github/codeql-action/autobuild@v3
       
       - name: Perform CodeQL Analysis
-<<<<<<< HEAD
-        uses: github/codeql-action/analyze@v3
-=======
         uses: github/codeql-action/analyze@v3
         with:
           category: "/language:${{ matrix.language }}"
@@ -64,5 +61,4 @@
           name: codeql-sarif-${{ matrix.language }}
           path: ../results/
           retention-days: 14
-          if-no-files-found: warn
->>>>>>> e74c64bc
+          if-no-files-found: warn